--- conflicted
+++ resolved
@@ -152,11 +152,7 @@
         else
         {
           newSideMap.index = -1;
-<<<<<<< HEAD
-          for (size_t v = 0; v < polyh_cell.faces[f].vertex_ids.size(); v++)
-=======
-          for (size_t v = 0; v < polyh_cell.faces_[f].vertex_ids_.size(); ++v)
->>>>>>> 911260de
+          for (size_t v = 0; v < polyh_cell.faces[f].vertex_ids.size(); ++v)
           {
             if (polyh_cell.vertex_ids[i] == polyh_cell.faces[f].vertex_ids[v])
             {
