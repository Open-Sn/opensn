--- conflicted
+++ resolved
@@ -338,13 +338,8 @@
   {
     const auto& face = cell.faces[f];
 
-<<<<<<< HEAD
     size_t num_sides = face.vertex_ids.size();
-    for (size_t s = 0; s < num_sides; s++)
-=======
-    size_t num_sides = face.vertex_ids_.size();
     for (size_t s = 0; s < num_sides; ++s)
->>>>>>> 911260de
     {
       size_t v0_index = face.vertex_ids[s];
       size_t v1_index = (s < (num_sides - 1)) ? // if not last vertex
