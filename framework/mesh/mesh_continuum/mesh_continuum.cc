// SPDX-FileCopyrightText: 2024 The OpenSn Authors <https://open-sn.github.io/opensn/>
// SPDX-License-Identifier: MIT

#include "framework/mesh/mesh_continuum/mesh_continuum.h"
#include "framework/mesh/mesh_continuum/grid_face_histogram.h"
#include "framework/mesh/mesh_continuum/grid_vtk_utils.h"
#include "framework/mesh/logical_volume/logical_volume.h"
#include "framework/mesh/cell/cell.h"
#include "framework/data_types/ndarray.h"
#include "framework/mpi/mpi_comm_set.h"
#include "framework/utils/timer.h"
#include "framework/logging/log.h"
#include "framework/runtime.h"
#include <algorithm>
#include <set>

namespace opensn
{

MeshContinuum::MeshContinuum()
  : local_cells(local_cells_),
    cells(local_cells_,
          ghost_cells_,
          global_cell_id_to_local_id_map_,
          global_cell_id_to_nonlocal_id_map_),
    dim_(0),
    mesh_type_(UNSTRUCTURED),
    extruded_(false),
    global_vertex_count_(0)
{
}

std::shared_ptr<MPICommunicatorSet>
MeshContinuum::MakeMPILocalCommunicatorSet() const
{
  // Build the communicator
  log.Log0Verbose1() << "Building communicator.";
  std::set<int> local_graph_edges;

  // Loop over local cells
  // Populate local_graph_edges
  local_graph_edges.insert(opensn::mpi_comm.rank()); // add current location
  for (auto& cell : local_cells)
  {
    for (auto& face : cell.faces)
    {
      if (face.has_neighbor)
        if (not face.IsNeighborLocal(*this))
          local_graph_edges.insert(face.GetNeighborPartitionID(*this));
    } // for f
  }   // for local cells

  // Convert set to vector
  // This is just done for convenience because MPI
  // needs a contiguous array
  std::vector<int> local_connections(local_graph_edges.begin(), local_graph_edges.end());

  // Broadcast local connection size
  log.Log0Verbose1() << "Communicating local connections.";

  std::vector<std::vector<int>> global_graph(opensn::mpi_comm.size(), std::vector<int>());
  for (int locI = 0; locI < opensn::mpi_comm.size(); ++locI)
  {
    int locI_num_connections = static_cast<int>(local_connections.size());
    mpi_comm.broadcast(locI_num_connections, locI);

    if (opensn::mpi_comm.rank() != locI)
      global_graph[locI].resize(locI_num_connections, -1);
    else
      std::copy(
        local_connections.begin(), local_connections.end(), std::back_inserter(global_graph[locI]));
  }

  // Broadcast local connections
  for (int locI = 0; locI < opensn::mpi_comm.size(); ++locI)
    mpi_comm.broadcast(global_graph[locI].data(), global_graph[locI].size(), locI);

  log.Log0Verbose1() << "Done communicating local connections.";

  // Build groups
  mpi::Group world_group = mpi_comm.group();

  std::vector<mpi::Group> location_groups;
  location_groups.resize(opensn::mpi_comm.size());

  for (int locI = 0; locI < opensn::mpi_comm.size(); ++locI)
    location_groups[locI] = world_group.include(global_graph[locI]);

  // Build communicators
  std::vector<mpi::Communicator> communicators;
  log.Log0Verbose1() << "Building communicators.";
  communicators.resize(opensn::mpi_comm.size());

  for (int locI = 0; locI < opensn::mpi_comm.size(); ++locI)
    communicators[locI] = mpi_comm.create(location_groups[locI], 0);

  log.Log0Verbose1() << "Done building communicators.";

  return std::make_shared<MPICommunicatorSet>(communicators, location_groups, world_group);
}

std::vector<uint64_t>
MeshContinuum::GetDomainUniqueBoundaryIDs() const
{
  opensn::mpi_comm.barrier();
  log.LogAllVerbose1() << "Identifying unique boundary-ids.";

  // Develop local bndry-id set
  std::set<uint64_t> local_bndry_ids_set;
  for (auto& cell : local_cells)
    for (auto& face : cell.faces)
      if (not face.has_neighbor)
        local_bndry_ids_set.insert(face.neighbor_id);

  // Vectorify it
  std::vector<uint64_t> local_bndry_ids(local_bndry_ids_set.begin(), local_bndry_ids_set.end());
  std::vector<uint64_t> globl_bndry_ids;
  mpi_comm.all_gather(local_bndry_ids, globl_bndry_ids);

  std::set<uint64_t> globl_bndry_ids_set(globl_bndry_ids.begin(), globl_bndry_ids.end());

  std::vector<uint64_t> unique_bdnry_ids(globl_bndry_ids_set.begin(), globl_bndry_ids_set.end());
  return unique_bdnry_ids;
}

std::shared_ptr<GridFaceHistogram>
MeshContinuum::MakeGridFaceHistogram(double master_tolerance, double slave_tolerance) const
{
  std::vector<std::pair<size_t, size_t>> face_categories_list;
  // Fill histogram
  std::vector<size_t> face_size_histogram;
  for (const auto& cell : local_cells)
    for (const auto& face : cell.faces)
      face_size_histogram.push_back(face.vertex_ids.size());

  std::stable_sort(face_size_histogram.begin(), face_size_histogram.end());

  // Determine total face dofs
  size_t total_face_dofs_count = 0;
  for (auto face_size : face_size_histogram)
    total_face_dofs_count += face_size;

  // Compute average and ratio
  size_t smallest_face = face_size_histogram.front();
  size_t largest_face = face_size_histogram.back();
  size_t total_num_faces = face_size_histogram.size();
  double average_dofs_per_face = (double)total_face_dofs_count / (double)total_num_faces;

  std::stringstream outstr;
  outstr << "\nSmallest face = " << smallest_face;
  outstr << "\nLargest face = " << largest_face;
  outstr << "\nTotal face dofs = " << total_face_dofs_count;
  outstr << "\nTotal faces = " << face_size_histogram.size();
  outstr << "\nAverage dofs/face = " << average_dofs_per_face;
  outstr << "\nMax to avg ratio = " << (double)largest_face / average_dofs_per_face;
  log.LogAllVerbose2() << outstr.str();

  // Determine number of bins
  size_t last_bin_num_faces = total_num_faces;
  if (((double)largest_face / average_dofs_per_face) > master_tolerance)
  {
    log.LogAllVerbose2() << "The ratio of max face dofs to average face dofs "
                         << "is larger than " << master_tolerance
                         << ", therefore a binned histogram "
                         << "will be constructed.";

    // Build categories
    size_t running_total_face_dofs = 0;
    size_t running_face_count = 0;
    size_t running_face_size = face_size_histogram[0];

    double running_average = (double)face_size_histogram[0];

    for (size_t f = 0; f < total_num_faces; ++f)
    {
      if (((double)face_size_histogram[f] / running_average) > slave_tolerance)
      {
        face_categories_list.emplace_back(running_face_size, running_face_count);
        running_total_face_dofs = 0;
        running_face_count = 0;
      }

      running_face_size = face_size_histogram[f];
      running_total_face_dofs += face_size_histogram[f];
      running_face_count++;
      running_average = (double)running_total_face_dofs / double(running_face_count);
      last_bin_num_faces = running_face_count;
    }
  }
  face_categories_list.emplace_back(largest_face, last_bin_num_faces);

  // Verbose print bins
  outstr.str(std::string());
  outstr << "A total of " << face_categories_list.size() << " bins were created:\n";

  size_t bin_counter = -1;
  for (auto bins : face_categories_list)
  {
    outstr << "Bin " << ++bin_counter << ": " << bins.second << " faces with max face dofs "
           << bins.first << "\n";
  }

  log.LogAllVerbose2() << outstr.str();

  return std::make_shared<GridFaceHistogram>(face_categories_list);
}

bool
MeshContinuum::IsCellLocal(uint64_t cell_global_index) const
{
  auto native_index = global_cell_id_to_local_id_map_.find(cell_global_index);

  if (native_index != global_cell_id_to_local_id_map_.end())
    return true;

  return false;
}

int
MeshContinuum::GetCellDimension(const Cell& cell)
{
  switch (cell.Type())
  {
    case CellType::POINT:
    case CellType::GHOST:
      return 0;
    case CellType::SLAB:
      return 1;
    case CellType::POLYGON:
      return 2;
    case CellType::POLYHEDRON:
      return 3;
    default:
      throw std::logic_error("MeshContinuum::GetCellDimension: "
                             "Dimension mapping unavailable for cell type.");
  }
  return false;
}

void
MeshContinuum::FindAssociatedVertices(const CellFace& cur_face,
                                      std::vector<short>& dof_mapping) const
{
  const int associated_face = cur_face.GetNeighborAssociatedFace(*this);
  // Check face validity
  OpenSnLogicalErrorIf(not cur_face.has_neighbor,
                       "Invalid cell index encountered in call to "
                       "MeshContinuum::FindAssociatedVertices. Index "
                       "points to a boundary");

  auto& adj_cell = cells[cur_face.neighbor_id];

  dof_mapping.reserve(cur_face.vertex_ids.size());

  const auto& adj_face = adj_cell.faces[associated_face];

  for (auto cfvid : cur_face.vertex_ids)
  {
    bool found = false;
    short afv = 0;
    for (auto afvid : adj_face.vertex_ids)
    {
      if (cfvid == afvid)
      {
        dof_mapping.push_back((short)afv);
        found = true;
        break;
      }
      afv++;
    }

    if (not found)
    {
      log.LogAllError() << "Face DOF mapping failed in call to "
                        << "MeshContinuum::FindAssociatedVertices. Could not find a matching"
                           "node."
                        << cur_face.neighbor_id << " " << cur_face.centroid.PrintS();
      Exit(EXIT_FAILURE);
    }
  }
}

void
MeshContinuum::FindAssociatedCellVertices(const CellFace& cur_face,
                                          std::vector<short>& dof_mapping) const
{
  // Check face validity
  OpenSnLogicalErrorIf(not cur_face.has_neighbor,
                       "Invalid cell index encountered in call to "
                       "MeshContinuum::FindAssociatedVertices. Index "
                       "points to a boundary");

  auto& adj_cell = cells[cur_face.neighbor_id];

  dof_mapping.reserve(cur_face.vertex_ids.size());

  for (auto cfvid : cur_face.vertex_ids)
  {
    bool found = false;
    short acv = 0;
    for (auto acvid : adj_cell.vertex_ids)
    {
      if (cfvid == acvid)
      {
        dof_mapping.push_back(acv);
        found = true;
        break;
      }
      ++acv;
    }

    if (not found)
    {
      log.LogAllError() << "Face DOF mapping failed in call to "
                        << "MeshContinuum::FindAssociatedVertices. Could not find a matching"
                           "node."
                        << cur_face.neighbor_id << " " << cur_face.centroid.PrintS();
      Exit(EXIT_FAILURE);
    }
  }
}

size_t
MeshContinuum::MapCellFace(const Cell& cur_cell, const Cell& adj_cell, unsigned int f)
{
  const auto& ccface = cur_cell.faces[f]; // current cell face
  std::set<uint64_t> ccface_vids;
  for (auto vid : ccface.vertex_ids)
    ccface_vids.insert(vid);

  size_t fmap;
  bool map_found = false;
<<<<<<< HEAD
  for (size_t af = 0; af < adj_cell.faces.size(); af++)
=======
  for (size_t af = 0; af < adj_cell.faces_.size(); ++af)
>>>>>>> 911260de
  {
    const auto& acface = adj_cell.faces[af]; // adjacent cell face

    std::set<uint64_t> acface_vids;
    for (auto vid : acface.vertex_ids)
      acface_vids.insert(vid);

    if (acface_vids == ccface_vids)
    {
      fmap = af;
      map_found = true;
      break;
    }
  } // for adj faces

  if (not map_found)
    throw std::logic_error("MeshContinuum::MapCellFace: Mapping failure.");

  return fmap;
}

size_t
MeshContinuum::MapCellGlobalID2LocalID(uint64_t global_id) const
{
  return global_cell_id_to_local_id_map_.at(global_id);
}

Vector3
MeshContinuum::ComputeCentroidFromListOfNodes(const std::vector<uint64_t>& list) const
{
  if (list.empty())
  {
    log.LogAllError() << "ComputeCentroidFromListOfNodes, empty list";
    Exit(EXIT_FAILURE);
  }
  Vector3 centroid;
  for (auto node_id : list)
    centroid = centroid + vertices[node_id];

  return centroid / double(list.size());
}

size_t
MeshContinuum::CountCellsInLogicalVolume(const LogicalVolume& log_vol) const
{
  size_t count = 0;
  for (const auto& cell : local_cells)
    if (log_vol.Inside(cell.centroid))
      ++count;
  mpi_comm.all_reduce(count, mpi::op::sum<size_t>());
  return count;
}

bool
MeshContinuum::CheckPointInsideCell(const Cell& cell, const Vector3& point) const
{
  const auto& grid_ref = *this;

  if (cell.Type() == CellType::SLAB)
  {
    const auto& v0 = grid_ref.vertices[cell.vertex_ids[0]];
    const auto& v1 = grid_ref.vertices[cell.vertex_ids[1]];

    // Check each cell edge. A point inside the cell will return a negative value. A point on either
    // edge will return a zero value, and a point outside the cell will return a positive value.
    if (((v0.z - point.z) * (v1.z - point.z)) > 0.0)
      return false;
  }
  else if (cell.Type() == CellType::POLYGON)
  {
    // Check each face of the polygon. A point inside the face will give a negative value, a point
    // on the face will give a zero value, and a point outside the face will give a positive value.
    // If the point is inside all faces, it is inside the polygon.
    for (const auto& face : cell.faces)
    {
      const auto& vcp = point - face.centroid;
      if (vcp.Dot(face.normal) > 0.0)
        return false;
    }
  }
  else if (cell.Type() == CellType::POLYHEDRON)
  {
    // Divide each polyhedron into tetrahedral sides. For each side, check if the point is inside
    // the tetrahedron. If the point is inside all tetrahedral sides, it is inside the polyhedron.
    auto InsideTet =
      [](const Vector3& point, const Vector3& v0, const Vector3& v1, const Vector3& v2)
    {
      const auto& v01 = v1 - v0;
      const auto& v02 = v2 - v0;
      const auto n = v01.Cross(v02).Normalized();
      const auto c = (v0 + v1 + v2) / 3.0;
      const auto pc = point - c;

      if (pc.Dot(n) > 0.0)
        return true;

      return false;
    };

    const auto& vcc = cell.centroid;
    for (const auto& face : cell.faces)
    {
      const auto& vfc = face.centroid;
      const size_t num_sides = face.vertex_ids.size();

      for (size_t side = 0; side < num_sides; ++side)
      {
        const size_t sp1 = (side < (num_sides - 1)) ? side + 1 : 0;
        const auto& v0 = grid_ref.vertices[face.vertex_ids[side]];
        const auto& v1 = vfc;
        const auto& v2 = grid_ref.vertices[face.vertex_ids[sp1]];
        const auto& v3 = vcc;

        std::vector<std::tuple<Vector3, Vector3, Vector3>> tet_faces = {
          {v0, v1, v2}, {v0, v2, v3}, {v1, v3, v2}, {v0, v3, v1}};

        for (const auto& face : tet_faces)
        {
          if (not InsideTet(point, std::get<0>(face), std::get<1>(face), std::get<2>(face)))
            return false;
        }
      }
    }
  }
  else
    throw std::logic_error("MeshContinuum::CheckPointInsideCell: Unsupported cell-type.");

  return true;
}

std::array<size_t, 3>
MeshContinuum::GetIJKInfo() const
{
  const std::string fname = "GetIJKInfo";
  if (Type() != MeshType::ORTHOGONAL)
    throw std::logic_error(fname + " can only be run on orthogonal meshes.");

  return {ortho_attributes_.Nx, ortho_attributes_.Ny, ortho_attributes_.Nz};
}

NDArray<uint64_t>
MeshContinuum::MakeIJKToGlobalIDMapping() const
{
  const std::string fname = "MakeIJKToGlobalIDMapping";
  if (Type() != MeshType::ORTHOGONAL)
    throw std::logic_error(fname + " can only be run on orthogonal meshes.");

  const auto ijk_info = this->GetIJKInfo();
  const auto Nx = static_cast<int64_t>(ijk_info[0]);
  const auto Ny = static_cast<int64_t>(ijk_info[1]);
  const auto Nz = static_cast<int64_t>(ijk_info[2]);

  NDArray<uint64_t> m_ijk_to_i({Nx, Ny, Nz});
  for (int i = 0; i < Nx; ++i)
    for (int j = 0; j < Ny; ++j)
      for (int k = 0; k < Nz; ++k)
        m_ijk_to_i(i, j, k) = static_cast<uint64_t>(m_ijk_to_i.MapNDtoLin(i, j, k));

  return m_ijk_to_i;
}

std::vector<Vector3>
MeshContinuum::MakeCellOrthoSizes() const
{
  std::vector<Vector3> cell_ortho_sizes(local_cells.size());
  for (const auto& cell : local_cells)
  {
    Vector3 vmin = vertices[cell.vertex_ids.front()];
    Vector3 vmax = vmin;

    for (const auto vid : cell.vertex_ids)
    {
      const auto& vertex = vertices[vid];
      vmin.x = std::min(vertex.x, vmin.x);
      vmin.y = std::min(vertex.y, vmin.y);
      vmin.z = std::min(vertex.z, vmin.z);

      vmax.x = std::max(vertex.x, vmax.x);
      vmax.y = std::max(vertex.y, vmax.y);
      vmax.z = std::max(vertex.z, vmax.z);
    }

    cell_ortho_sizes[cell.local_id] = vmax - vmin;
  } // for cell

  return cell_ortho_sizes;
}

uint64_t
MeshContinuum::MakeBoundaryID(const std::string& boundary_name) const
{
  if (boundary_id_map_.empty())
    return 0;

  for (const auto& [id, name] : boundary_id_map_)
    if (boundary_name == name)
      return id;

  uint64_t max_id = 0;
  for (const auto& [id, name] : boundary_id_map_)
    max_id = std::max(id, max_id);

  return max_id + 1;
}

std::pair<Vector3, Vector3>
MeshContinuum::GetLocalBoundingBox() const
{
  Vector3 xyz_min;
  Vector3 xyz_max;

  auto Vec3Min = [](const Vector3& xyz_A, const Vector3& xyz_B)
  {
    return Vector3(
      std::min(xyz_A.x, xyz_B.x), std::min(xyz_A.y, xyz_B.y), std::min(xyz_A.z, xyz_B.z));
  };
  auto Vec3Max = [](const Vector3& xyz_A, const Vector3& xyz_B)
  {
    return Vector3(
      std::max(xyz_A.x, xyz_B.x), std::max(xyz_A.y, xyz_B.y), std::max(xyz_A.z, xyz_B.z));
  };

  bool initialized = false;
  for (const auto& cell : local_cells)
  {
    for (const uint64_t vid : cell.vertex_ids)
    {
      const auto& vertex = vertices[vid];
      if (not initialized)
      {
        xyz_min = vertex;
        xyz_max = vertex;
        initialized = true;
      }
      xyz_min = Vec3Min(xyz_min, vertex);
      xyz_max = Vec3Max(xyz_max, vertex);
    }
  }
  return {xyz_min, xyz_max};
}

size_t
MeshContinuum::GetGlobalNumberOfCells() const
{
  size_t num_cells = local_cells_.size();
  mpi_comm.all_reduce(num_cells, mpi::op::sum<size_t>());
  return num_cells;
}

void
MeshContinuum::SetUniformMaterialID(int mat_id)
{
  for (auto& cell : local_cells)
    cell.material_id = mat_id;

  const auto& ghost_ids = cells.GetGhostGlobalIDs();
  for (uint64_t ghost_id : ghost_ids)
    cells[ghost_id].material_id = mat_id;
}

void
MeshContinuum::SetMaterialIDFromLogical(const LogicalVolume& log_vol, bool sense, int mat_id)
{
  int num_cells_modified = 0;
  for (auto& cell : local_cells)
  {
    if (log_vol.Inside(cell.centroid) and sense)
    {
      cell.material_id = mat_id;
      ++num_cells_modified;
    }
  }

  const auto& ghost_ids = cells.GetGhostGlobalIDs();
  for (uint64_t ghost_id : ghost_ids)
  {
    auto& cell = cells[ghost_id];
    if (log_vol.Inside(cell.centroid) and sense)
      cell.material_id = mat_id;
  }

  int global_num_cells_modified;
  mpi_comm.all_reduce(num_cells_modified, global_num_cells_modified, mpi::op::sum<int>());

  log.Log0Verbose1() << program_timer.GetTimeString()
                     << " Done setting material id from logical volume. "
                     << "Number of cells modified = " << global_num_cells_modified << ".";
}

void
MeshContinuum::SetBoundaryIDFromLogical(const LogicalVolume& log_vol,
                                        bool sense,
                                        const std::string& boundary_name)
{
  // Check if name already has id
  auto& grid_bndry_id_map = GetBoundaryIDMap();
  uint64_t bndry_id = MakeBoundaryID(boundary_name);

  // Loop over cells
  int num_faces_modified = 0;
  for (auto& cell : local_cells)
  {
    for (auto& face : cell.faces)
    {
      if (face.has_neighbor)
        continue;
      if (log_vol.Inside(face.centroid) and sense)
      {
        face.neighbor_id = bndry_id;
        ++num_faces_modified;
      }
    }
  }

  int global_num_faces_modified;
  mpi_comm.all_reduce(num_faces_modified, global_num_faces_modified, mpi::op::sum<int>());

  if (global_num_faces_modified > 0 and grid_bndry_id_map.count(bndry_id) == 0)
    grid_bndry_id_map[bndry_id] = boundary_name;
}

} // namespace opensn<|MERGE_RESOLUTION|>--- conflicted
+++ resolved
@@ -330,11 +330,7 @@
 
   size_t fmap;
   bool map_found = false;
-<<<<<<< HEAD
-  for (size_t af = 0; af < adj_cell.faces.size(); af++)
-=======
-  for (size_t af = 0; af < adj_cell.faces_.size(); ++af)
->>>>>>> 911260de
+  for (size_t af = 0; af < adj_cell.faces.size(); ++af)
   {
     const auto& acface = adj_cell.faces[af]; // adjacent cell face
 
