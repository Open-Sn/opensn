--- conflicted
+++ resolved
@@ -723,7 +723,6 @@
   }
 }
 
-<<<<<<< HEAD
 std::array<std::array<Vector3, 3>, 4>
 MeshContinuum::GetTetrahedralFaceVertices(const Cell& cell,
                                           const CellFace& face,
@@ -738,7 +737,8 @@
   const auto& v2 = vertices[face.vertex_ids[sp1]];
   const auto& v3 = cell.centroid;
   return {{{{v0, v1, v2}}, {{v0, v2, v3}}, {{v1, v3, v2}}, {{v0, v3, v1}}}};
-=======
+}
+
 void
 MeshContinuum::SetupOrthogonalBoundaries()
 {
@@ -781,7 +781,6 @@
 
   opensn::mpi_comm.barrier();
   opensn::log.Log() << program_timer.GetTimeString() << " Done setting orthogonal boundaries.";
->>>>>>> a28c4027
 }
 
 } // namespace opensn