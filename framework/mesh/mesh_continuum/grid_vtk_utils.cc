--- conflicted
+++ resolved
@@ -131,13 +131,8 @@
   size_t num_verts = cell.vertex_ids.size();
 
   std::vector<vtkIdType> cell_vids(num_verts);
-<<<<<<< HEAD
-  for (size_t v = 0; v < num_verts; v++)
+  for (size_t v = 0; v < num_verts; ++v)
     cell_vids[v] = static_cast<vtkIdType>(vertex_map[cell.vertex_ids[v]]);
-=======
-  for (size_t v = 0; v < num_verts; ++v)
-    cell_vids[v] = static_cast<vtkIdType>(vertex_map[cell.vertex_ids_[v]]);
->>>>>>> 911260de
 
   if (cell.Type() == CellType::SLAB)
   {
