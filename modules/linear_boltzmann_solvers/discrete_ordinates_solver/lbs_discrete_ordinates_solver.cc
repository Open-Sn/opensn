// SPDX-FileCopyrightText: 2024 The OpenSn Authors <https://open-sn.github.io/opensn/>
// SPDX-License-Identifier: MIT

#include "modules/linear_boltzmann_solvers/discrete_ordinates_solver/lbs_discrete_ordinates_solver.h"
#include "modules/linear_boltzmann_solvers/discrete_ordinates_solver/sweep/spds/cbc_spds.h"
#include "modules/linear_boltzmann_solvers/discrete_ordinates_solver/sweep/fluds/cbc_fluds_common_data.h"
#include "modules/linear_boltzmann_solvers/discrete_ordinates_solver/sweep/fluds/cbc_fluds.h"
#include "modules/linear_boltzmann_solvers/discrete_ordinates_solver/sweep/angle_set/cbc_angle_set.h"
#include "modules/linear_boltzmann_solvers/discrete_ordinates_solver/sweep/spds/spds_adams_adams_hawkins.h"
#include "modules/linear_boltzmann_solvers/discrete_ordinates_solver/sweep/fluds/aah_fluds.h"
#include "modules/linear_boltzmann_solvers/discrete_ordinates_solver/sweep/angle_set/aah_angle_set.h"
#include "modules/linear_boltzmann_solvers/discrete_ordinates_solver/sweep_chunks/aah_sweep_chunk.h"
#include "modules/linear_boltzmann_solvers/discrete_ordinates_solver/sweep_chunks/cbc_sweep_chunk.h"
#include "modules/linear_boltzmann_solvers/discrete_ordinates_solver/iterative_methods/sweep_wgs_context.h"
#include "modules/linear_boltzmann_solvers/lbs_solver/iterative_methods/wgs_linear_solver.h"
#include "modules/linear_boltzmann_solvers/lbs_solver/iterative_methods/classic_richardson.h"
#include "modules/linear_boltzmann_solvers/lbs_solver/source_functions/source_function.h"
#include "modules/linear_boltzmann_solvers/lbs_solver/groupset/lbs_groupset.h"
#include "framework/mesh/mesh_continuum/mesh_continuum.h"
#include "framework/math/quadratures/angular/product_quadrature.h"
#include "framework/logging/log.h"
#include "framework/logging/log_exceptions.h"
#include "framework/utils/timer.h"
#include "framework/utils/utils.h"
#include "framework/object_factory.h"
#include "framework/runtime.h"
#include "caliper/cali.h"
#include <iomanip>

namespace opensn
{

OpenSnRegisterObjectInNamespace(lbs, DiscreteOrdinatesSolver);

DiscreteOrdinatesSolver::DiscreteOrdinatesSolver(const std::string& text_name)
  : LBSSolver(text_name)
{
}

InputParameters
DiscreteOrdinatesSolver::GetInputParameters()
{
  InputParameters params = LBSSolver::GetInputParameters();

  params.SetClassName("DiscreteOrdinatesSolver");
  params.SetDocGroup("lbs__LBSSolver");

  params.ChangeExistingParamToOptional("name", "LBSDiscreteOrdinatesSolver");

  params.AddOptionalParameterArray(
    "directions_sweep_order_to_print",
    std::vector<size_t>(),
    "List of direction id's for which sweep ordering info is to be printed.");

  params.AddOptionalParameter(
    "sweep_type", "AAH", "The sweep type to use for sweep operatorations.");

  params.ConstrainParameterRange("sweep_type", AllowableRangeList::New({"AAH", "CBC"}));

  return params;
}

DiscreteOrdinatesSolver::DiscreteOrdinatesSolver(const InputParameters& params)
  : LBSSolver(params),
    verbose_sweep_angles_(params.GetParamVectorValue<size_t>("directions_sweep_order_to_print")),
    sweep_type_(params.GetParamValue<std::string>("sweep_type"))
{
}

DiscreteOrdinatesSolver::~DiscreteOrdinatesSolver()
{
  CALI_CXX_MARK_FUNCTION;

  for (auto& groupset : groupsets_)
  {
    CleanUpWGDSA(groupset);
    CleanUpTGDSA(groupset);

    // Reset sweep orderings
    if (groupset.angle_agg != nullptr)
      groupset.angle_agg->angle_set_groups.clear();
  }
}

std::pair<size_t, size_t>
DiscreteOrdinatesSolver::GetNumPhiIterativeUnknowns()
{
  CALI_CXX_MARK_SCOPE("DiscreteOrdinatesSolver::GetNumPhiIterativeUnknowns");
  const auto& sdm = *discretization_;
  const size_t num_local_phi_dofs = sdm.GetNumLocalDOFs(flux_moments_uk_man_);
  const size_t num_globl_phi_dofs = sdm.GetNumGlobalDOFs(flux_moments_uk_man_);

  size_t num_local_psi_dofs = 0;
  size_t num_globl_psi_dofs = 0;
  for (auto& groupset : groupsets_)
  {
    const auto num_delayed_psi_info = groupset.angle_agg->GetNumDelayedAngularDOFs();
    num_local_psi_dofs += num_delayed_psi_info.first;
    num_globl_psi_dofs += num_delayed_psi_info.second;
  }

  const size_t num_local_dofs = num_local_phi_dofs + num_local_psi_dofs;
  const size_t num_globl_dofs = num_globl_phi_dofs + num_globl_psi_dofs;

  return {num_local_dofs, num_globl_dofs};
}

void
DiscreteOrdinatesSolver::Initialize()
{
  CALI_CXX_MARK_SCOPE("DiscreteOrdinatesSolver::Initialize");

  LBSSolver::Initialize();

  // Initialize source func
  using namespace std::placeholders;
  auto src_function = std::make_shared<SourceFunction>(*this);
  active_set_source_function_ =
    std::bind(&SourceFunction::operator(), src_function, _1, _2, _3, _4);

  // Initialize groupsets for sweeping
  InitializeSweepDataStructures();
  for (auto& groupset : groupsets_)
  {
    InitFluxDataStructures(groupset);

    InitWGDSA(groupset);
    InitTGDSA(groupset);
  }
  InitializeSolverSchemes();
}

void
DiscreteOrdinatesSolver::InitializeWGSSolvers()
{
  CALI_CXX_MARK_SCOPE("DiscreteOrdinatesSolver::InitializeWGSSolvers");

  wgs_solvers_.clear(); // this is required
  for (auto& groupset : groupsets_)
  {
    std::shared_ptr<SweepChunk> sweep_chunk = SetSweepChunk(groupset);
    auto sweep_wgs_context_ptr = std::make_shared<SweepWGSContext>(
      *this,
      groupset,
      active_set_source_function_,
      APPLY_WGS_SCATTER_SOURCES | APPLY_WGS_FISSION_SOURCES,
      APPLY_FIXED_SOURCES | APPLY_AGS_SCATTER_SOURCES | APPLY_AGS_FISSION_SOURCES,
      options_.verbose_inner_iterations,
      sweep_chunk);

    if (groupset.iterative_method == IterativeMethod::CLASSIC_RICHARDSON)
      wgs_solvers_.push_back(std::make_shared<ClassicRichardson>(sweep_wgs_context_ptr));
    else
      wgs_solvers_.push_back(std::make_shared<WGSLinearSolver>(sweep_wgs_context_ptr));
  }
}

void
DiscreteOrdinatesSolver::ScalePhiVector(PhiSTLOption which_phi, double value)
{
  CALI_CXX_MARK_SCOPE("DiscreteOrdinatesSolver::ScalePhiVector");

  std::vector<double>* y_ptr;
  switch (which_phi)
  {
    case PhiSTLOption::PHI_NEW:
      y_ptr = &phi_new_local_;
      break;
    case PhiSTLOption::PHI_OLD:
      y_ptr = &phi_old_local_;
      break;
    default:
      throw std::logic_error("SetGSPETScVecFromPrimarySTLvector");
  }

  Scale(*y_ptr, value);

  for (auto& groupset : groupsets_)
  {
    switch (which_phi)
    {
      case PhiSTLOption::PHI_NEW:
      {
        auto psi = groupset.angle_agg->GetNewDelayedAngularDOFsAsSTLVector();
        Scale(psi, value);
        groupset.angle_agg->SetNewDelayedAngularDOFsFromSTLVector(psi);
        break;
      }
      case PhiSTLOption::PHI_OLD:
      {
        auto psi = groupset.angle_agg->GetOldDelayedAngularDOFsAsSTLVector();
        Scale(psi, value);
        groupset.angle_agg->SetOldDelayedAngularDOFsFromSTLVector(psi);
        break;
      }
    }
  }
}

void
DiscreteOrdinatesSolver::SetGSPETScVecFromPrimarySTLvector(const LBSGroupset& groupset,
                                                           Vec x,
                                                           PhiSTLOption which_phi)
{
  CALI_CXX_MARK_SCOPE("DiscreteOrdinatesSolver::SetGSPETScVecFromPrimarySTLvector");

  const std::vector<double>* y_ptr;
  switch (which_phi)
  {
    case PhiSTLOption::PHI_NEW:
      y_ptr = &phi_new_local_;
      break;
    case PhiSTLOption::PHI_OLD:
      y_ptr = &phi_old_local_;
      break;
    default:
      throw std::logic_error("SetGSPETScVecFromPrimarySTLvector");
  }

  double* x_ref;
  VecGetArray(x, &x_ref);

  int gsi = groupset.groups.front().id;
  int gsf = groupset.groups.back().id;
  int gss = gsf - gsi + 1;

  int64_t index = -1;
  for (const auto& cell : grid_ptr_->local_cells)
  {
    auto& transport_view = cell_transport_views_[cell.local_id];

<<<<<<< HEAD
    for (int i = 0; i < cell.vertex_ids.size(); i++)
=======
    for (int i = 0; i < cell.vertex_ids_.size(); ++i)
>>>>>>> 911260de
    {
      for (int m = 0; m < num_moments_; ++m)
      {
        size_t mapping = transport_view.MapDOF(i, m, gsi);
        for (int g = 0; g < gss; ++g)
        {
          index++;
          x_ref[index] = (*y_ptr)[mapping + g]; // Offset on purpose
        }                                       // for g
      }                                         // for moment
    }                                           // for dof
  }                                             // for cell

  switch (which_phi)
  {
    case PhiSTLOption::PHI_NEW:
      groupset.angle_agg->AppendNewDelayedAngularDOFsToArray(index, x_ref);
      break;
    case PhiSTLOption::PHI_OLD:
      groupset.angle_agg->AppendOldDelayedAngularDOFsToArray(index, x_ref);
      break;
  }

  VecRestoreArray(x, &x_ref);
}

void
DiscreteOrdinatesSolver::SetPrimarySTLvectorFromGSPETScVec(const LBSGroupset& groupset,
                                                           Vec x,
                                                           PhiSTLOption which_phi)
{
  CALI_CXX_MARK_SCOPE("DiscreteOrdinatesSolver::SetPrimarySTLvectorFromGSPETScVec");

  std::vector<double>* y_ptr;
  switch (which_phi)
  {
    case PhiSTLOption::PHI_NEW:
      y_ptr = &phi_new_local_;
      break;
    case PhiSTLOption::PHI_OLD:
      y_ptr = &phi_old_local_;
      break;
    default:
      throw std::logic_error("SetPrimarySTLvectorFromGSPETScVec");
  }

  const double* x_ref;
  VecGetArrayRead(x, &x_ref);

  int gsi = groupset.groups.front().id;
  int gsf = groupset.groups.back().id;
  int gss = gsf - gsi + 1;

  int64_t index = -1;
  for (const auto& cell : grid_ptr_->local_cells)
  {
    auto& transport_view = cell_transport_views_[cell.local_id];

<<<<<<< HEAD
    for (int i = 0; i < cell.vertex_ids.size(); i++)
=======
    for (int i = 0; i < cell.vertex_ids_.size(); ++i)
>>>>>>> 911260de
    {
      for (int m = 0; m < num_moments_; ++m)
      {
        size_t mapping = transport_view.MapDOF(i, m, gsi);
        for (int g = 0; g < gss; ++g)
        {
          index++;
          (*y_ptr)[mapping + g] = x_ref[index];
        } // for g
      }   // for moment
    }     // for dof
  }       // for cell

  switch (which_phi)
  {
    case PhiSTLOption::PHI_NEW:
      groupset.angle_agg->SetNewDelayedAngularDOFsFromArray(index, x_ref);
      break;
    case PhiSTLOption::PHI_OLD:
      groupset.angle_agg->SetOldDelayedAngularDOFsFromArray(index, x_ref);
  }

  VecRestoreArrayRead(x, &x_ref);
}

void
DiscreteOrdinatesSolver::GSScopedCopyPrimarySTLvectors(const LBSGroupset& groupset,
                                                       PhiSTLOption from_which_phi,
                                                       PhiSTLOption to_which_phi)
{
  CALI_CXX_MARK_SCOPE("DiscreteOrdinatesSolver::GSScopedCopyPrimarySTLvectors");

  std::vector<double>* y_ptr;
  switch (to_which_phi)
  {
    case PhiSTLOption::PHI_NEW:
      y_ptr = &phi_new_local_;
      break;
    case PhiSTLOption::PHI_OLD:
      y_ptr = &phi_old_local_;
      break;
    default:
      throw std::logic_error("GSScopedCopyPrimarySTLvectors");
  }

  std::vector<double>* x_src_ptr;
  switch (from_which_phi)
  {
    case PhiSTLOption::PHI_NEW:
      x_src_ptr = &phi_new_local_;
      break;
    case PhiSTLOption::PHI_OLD:
      x_src_ptr = &phi_old_local_;
      break;
    default:
      throw std::logic_error("GSScopedCopyPrimarySTLvectors");
  }

  int gsi = groupset.groups.front().id;
  size_t gss = groupset.groups.size();

  for (const auto& cell : grid_ptr_->local_cells)
  {
    auto& transport_view = cell_transport_views_[cell.local_id];

<<<<<<< HEAD
    for (int i = 0; i < cell.vertex_ids.size(); i++)
=======
    for (int i = 0; i < cell.vertex_ids_.size(); ++i)
>>>>>>> 911260de
    {
      for (int m = 0; m < num_moments_; ++m)
      {
        size_t mapping = transport_view.MapDOF(i, m, gsi);
        for (int g = 0; g < gss; ++g)
        {
          (*y_ptr)[mapping + g] = (*x_src_ptr)[mapping + g];
        } // for g
      }   // for moment
    }     // for dof
  }       // for cell

  if (from_which_phi == PhiSTLOption::PHI_NEW and to_which_phi == PhiSTLOption::PHI_OLD)
    groupset.angle_agg->SetDelayedPsiOld2New();
  if (from_which_phi == PhiSTLOption::PHI_OLD and to_which_phi == PhiSTLOption::PHI_NEW)
    groupset.angle_agg->SetDelayedPsiNew2Old();
}

void
DiscreteOrdinatesSolver::SetMultiGSPETScVecFromPrimarySTLvector(
  const std::vector<int>& groupset_ids, Vec x, PhiSTLOption which_phi)
{
  CALI_CXX_MARK_SCOPE("DiscreteOrdinatesSolver::SetMultiGSPETScVecFromPrimarySTLvector");

  const std::vector<double>* y_ptr;
  switch (which_phi)
  {
    case PhiSTLOption::PHI_NEW:
      y_ptr = &phi_new_local_;
      break;
    case PhiSTLOption::PHI_OLD:
      y_ptr = &phi_old_local_;
      break;
    default:
      throw std::logic_error("SetMultiGSPETScVecFromPrimarySTLvector");
  }

  double* x_ref;
  VecGetArray(x, &x_ref);

  int64_t index = -1;
  for (int gs_id : groupset_ids)
  {
    auto& groupset = groupsets_.at(gs_id);

    int gsi = groupset.groups.front().id;
    int gsf = groupset.groups.back().id;
    int gss = gsf - gsi + 1;

    for (const auto& cell : grid_ptr_->local_cells)
    {
      auto& transport_view = cell_transport_views_[cell.local_id];

<<<<<<< HEAD
      for (int i = 0; i < cell.vertex_ids.size(); i++)
=======
      for (int i = 0; i < cell.vertex_ids_.size(); ++i)
>>>>>>> 911260de
      {
        for (int m = 0; m < num_moments_; ++m)
        {
          size_t mapping = transport_view.MapDOF(i, m, gsi);
          for (int g = 0; g < gss; ++g)
          {
            index++;
            x_ref[index] = (*y_ptr)[mapping + g]; // Offset on purpose
          }                                       // for g
        }                                         // for moment
      }                                           // for dof
    }                                             // for cell

    switch (which_phi)
    {
      case PhiSTLOption::PHI_NEW:
        groupset.angle_agg->AppendNewDelayedAngularDOFsToArray(index, x_ref);
        break;
      case PhiSTLOption::PHI_OLD:
        groupset.angle_agg->AppendOldDelayedAngularDOFsToArray(index, x_ref);
        break;
    }
  } // for groupset id

  VecRestoreArray(x, &x_ref);
}

void
DiscreteOrdinatesSolver::SetPrimarySTLvectorFromMultiGSPETScVecFrom(
  const std::vector<int>& groupset_ids, Vec x, PhiSTLOption which_phi)
{
  CALI_CXX_MARK_SCOPE("DiscreteOrdinatesSolver::SetPrimarySTLvectorFromMultiGSPETScVecFrom");

  std::vector<double>* y_ptr;
  switch (which_phi)
  {
    case PhiSTLOption::PHI_NEW:
      y_ptr = &phi_new_local_;
      break;
    case PhiSTLOption::PHI_OLD:
      y_ptr = &phi_old_local_;
      break;
    default:
      throw std::logic_error("SetPrimarySTLvectorFromMultiGSPETScVecFrom");
  }

  const double* x_ref;
  VecGetArrayRead(x, &x_ref);

  int64_t index = -1;
  for (int gs_id : groupset_ids)
  {
    auto& groupset = groupsets_.at(gs_id);

    int gsi = groupset.groups.front().id;
    int gsf = groupset.groups.back().id;
    int gss = gsf - gsi + 1;

    for (const auto& cell : grid_ptr_->local_cells)
    {
      auto& transport_view = cell_transport_views_[cell.local_id];

<<<<<<< HEAD
      for (int i = 0; i < cell.vertex_ids.size(); i++)
=======
      for (int i = 0; i < cell.vertex_ids_.size(); ++i)
>>>>>>> 911260de
      {
        for (int m = 0; m < num_moments_; ++m)
        {
          size_t mapping = transport_view.MapDOF(i, m, gsi);
          for (int g = 0; g < gss; ++g)
          {
            index++;
            (*y_ptr)[mapping + g] = x_ref[index];
          } // for g
        }   // for moment
      }     // for dof
    }       // for cell

    switch (which_phi)
    {
      case PhiSTLOption::PHI_NEW:
        groupset.angle_agg->SetNewDelayedAngularDOFsFromArray(index, x_ref);
        break;
      case PhiSTLOption::PHI_OLD:
        groupset.angle_agg->SetOldDelayedAngularDOFsFromArray(index, x_ref);
    }
  } // for groupset id

  VecRestoreArrayRead(x, &x_ref);
}

void
DiscreteOrdinatesSolver::ReorientAdjointSolution()
{
  CALI_CXX_MARK_SCOPE("DiscreteOrdinatesSolver::ReorientAdjointSolution");

  for (const auto& groupset : groupsets_)
  {
    int gs = groupset.id;

    // Moment map for flux moments
    const auto& moment_map = groupset.quadrature->GetMomentToHarmonicsIndexMap();

    // Angular flux info
    auto& psi = psi_new_local_[gs];
    const auto& uk_man = groupset.psi_uk_man_;

    // Build reversed angle mapping
    std::map<int, int> reversed_angle_map;
    if (options_.save_angular_flux)
    {
      const auto& omegas = groupset.quadrature->omegas;
      const auto num_gs_angles = omegas.size();

      // Go through angles until all are paired
      std::set<size_t> visited;
      for (int idir = 0; idir < num_gs_angles; ++idir)
      {
        // Skip if already encountered
        if (visited.count(idir) > 0)
          continue;

        bool found = true;
        for (int jdir = 0; jdir < num_gs_angles; ++jdir)
        {
          // Angles are opposite if their sum is zero
          const auto sum = grid_ptr_->Dimension() == 1
                             ? Vector3(0.0, 0.0, omegas[idir].z + omegas[jdir].z)
                             : omegas[idir] + omegas[jdir];
          const bool opposite = sum.NormSquare() < 1.0e-8;

          // Add opposites to mapping
          if (opposite)
          {
            found = true;
            reversed_angle_map[idir] = jdir;

            visited.insert(idir);
            visited.insert(jdir);
          }
        } // for angle n

        OpenSnLogicalErrorIf(not found,
                             "Opposing angle for " + omegas[idir].PrintStr() + " in groupset " +
                               std::to_string(gs) + " not found.");

      } // for angle m
    }   // if saving angular flux

    const auto num_gs_groups = groupset.groups.size();
    const auto gsg_i = groupset.groups.front().id;
    const auto gsg_f = groupset.groups.back().id;

    for (const auto& cell : grid_ptr_->local_cells)
    {
      const auto& transport_view = cell_transport_views_[cell.local_id];
      for (int i = 0; i < transport_view.NumNodes(); ++i)
      {
        // Reorient flux moments
        //
        // Because flux moments are integrated angular fluxes, the
        // angular flux and spherical harmonics must be evaluated at
        // opposite angles in the quadrature integration. Taking advantage
        // of the even/odd nature of the spherical harmonics, i.e.
        // Y_{\ell,m}(-\Omega) = (-1)^\ell Y_{\ell,m}(\Omega), the flux
        // moments must be multiplied by (-1)^\ell.
        for (int imom = 0; imom < num_moments_; ++imom)
        {
          const auto& ell = moment_map[imom].ell;
          const auto dof_map = transport_view.MapDOF(i, imom, 0);

          for (int g = gsg_i; g <= gsg_f; ++g)
          {
            phi_new_local_[dof_map + g] *= std::pow(-1.0, ell);
            phi_old_local_[dof_map + g] *= std::pow(-1.0, ell);
          } // for group g
        }   // for moment m

        // Reorient angular flux
        if (options_.save_angular_flux)
        {
          for (const auto& [idir, jdir] : reversed_angle_map)
          {
            const auto dof_map =
              std::make_pair(discretization_->MapDOFLocal(cell, i, uk_man, idir, 0),
                             discretization_->MapDOFLocal(cell, i, uk_man, jdir, 0));

            for (int gsg = 0; gsg < num_gs_groups; ++gsg)
              std::swap(psi[dof_map.first + gsg], psi[dof_map.second + gsg]);
          }
        }
      } // for node i
    }   // for cell

  } // for groupset
}

void
DiscreteOrdinatesSolver::ZeroOutflowBalanceVars(LBSGroupset& groupset)
{
  CALI_CXX_MARK_SCOPE("DiscreteOrdinatesSolver::ZeroOutflowBalanceVars");

  for (const auto& cell : grid_ptr_->local_cells)
    for (int f = 0; f < cell.faces.size(); ++f)
      for (auto& group : groupset.groups)
        cell_transport_views_[cell.local_id].ZeroOutflow(f, group.id);
}

void
DiscreteOrdinatesSolver::ComputeBalance()
{
  CALI_CXX_MARK_SCOPE("DiscreteOrdinatesSolver::ComputeBalance");

  opensn::mpi_comm.barrier();

  // Get material source
  // This is done using the SetSource routine because it allows a lot of flexibility.
  auto mat_src = phi_old_local_;
  mat_src.assign(mat_src.size(), 0.0);
  for (auto& groupset : groupsets_)
  {
    q_moments_local_.assign(q_moments_local_.size(), 0.0);
    active_set_source_function_(groupset,
                                q_moments_local_,
                                phi_old_local_,
                                APPLY_FIXED_SOURCES | APPLY_AGS_FISSION_SOURCES |
                                  APPLY_WGS_FISSION_SOURCES);
    LBSSolver::GSScopedCopyPrimarySTLvectors(groupset, q_moments_local_, mat_src);
  }

  // Compute absorption, material-source and in-flow
  double local_out_flow = 0.0;
  double local_in_flow = 0.0;
  double local_absorption = 0.0;
  double local_production = 0.0;
  for (const auto& cell : grid_ptr_->local_cells)
  {
    const auto& cell_mapping = discretization_->GetCellMapping(cell);
    const auto& transport_view = cell_transport_views_[cell.local_id];
    const auto& fe_intgrl_values = unit_cell_matrices_[cell.local_id];
    const size_t num_nodes = transport_view.NumNodes();
    const auto& IntV_shapeI = fe_intgrl_values.intV_shapeI;
    const auto& IntS_shapeI = fe_intgrl_values.intS_shapeI;

    // Inflow: This is essentially an integration over all faces, all angles, and all groups. For
    // non-reflective boundaries, only the cosines that are negative are added to the inflow
    // integral. For reflective boundaries, it is expected that, upon convergence, inflow = outflow
    // (within numerical tolerances set by the user).
    for (int f = 0; f < cell.faces.size(); ++f)
    {
      const auto& face = cell.faces[f];

      if (not face.has_neighbor) // Boundary face
      {
        const auto& bndry = sweep_boundaries_[face.neighbor_id];

        if (bndry->IsReflecting())
        {
          for (int g = 0; g < num_groups_; ++g)
            local_in_flow += transport_view.GetOutflow(f, g);
        }
        else
        {
          for (const auto& groupset : groupsets_)
          {
            for (int n = 0; n < groupset.quadrature->omegas.size(); ++n)
            {
              const auto& omega = groupset.quadrature->omegas[n];
              const double wt = groupset.quadrature->weights[n];
              const double mu = omega.Dot(face.normal);

              if (mu < 0.0)
              {
                for (int fi = 0; fi < face.vertex_ids.size(); ++fi)
                {
                  const int i = cell_mapping.MapFaceNode(f, fi);
                  const auto& IntFi_shapeI = IntS_shapeI[f][i];

                  for (const auto& group : groupset.groups)
                  {
                    const int g = group.id;
                    const double psi = *bndry->PsiIncoming(cell.local_id, f, fi, n, g, 0);
                    local_in_flow -= mu * wt * psi * IntFi_shapeI;
                  } // for group
                }   // for fi
              }     // if mu < 0
            }       // for n
          }         // for groupset
        }           // if reflecting boundary
      }             // if boundary
    }               // for f

    // Outflow: The group-wise outflow was determined during a solve so we just accumulate it here.
    for (int f = 0; f < cell.faces.size(); ++f)
    {
      const auto& face = cell.faces[f];
      for (int g = 0; g < num_groups_; ++g)
        local_out_flow += transport_view.GetOutflow(f, g);
    }

    // Absorption and sources
    const auto& xs = transport_view.XS();
    const auto& sigma_a = xs.SigmaAbsorption();
    for (int i = 0; i < num_nodes; ++i)
    {
      for (int g = 0; g < num_groups_; ++g)
      {
        size_t imap = transport_view.MapDOF(i, 0, g);
        double phi_0g = phi_old_local_[imap];
        double q_0g = mat_src[imap];

        local_absorption += sigma_a[g] * phi_0g * IntV_shapeI[i];
        local_production += q_0g * IntV_shapeI[i];
      } // for g
    }   // for i
  }     // for cell

  // Compute local balance
  double local_balance = local_production + local_in_flow - local_absorption - local_out_flow;
  double local_gain = local_production + local_in_flow;
  std::vector<double> local_balance_table = {
    local_absorption, local_production, local_in_flow, local_out_flow, local_balance, local_gain};
  size_t table_size = local_balance_table.size();

  // Compute global balance
  std::vector<double> globl_balance_table(table_size, 0.0);
  mpi_comm.all_reduce(
    local_balance_table.data(), table_size, globl_balance_table.data(), mpi::op::sum<double>());
  double globl_absorption = globl_balance_table.at(0);
  double globl_production = globl_balance_table.at(1);
  double globl_in_flow = globl_balance_table.at(2);
  double globl_out_flow = globl_balance_table.at(3);
  double globl_balance = globl_balance_table.at(4);
  double globl_gain = globl_balance_table.at(5);

  log.Log() << "Balance table:\n"
            << std::setprecision(6) << std::scientific
            << " Absorption rate             = " << globl_absorption << "\n"
            << " Production rate             = " << globl_production << "\n"
            << " In-flow rate                = " << globl_in_flow << "\n"
            << " Out-flow rate               = " << globl_out_flow << "\n"
            << " Gain (In-flow + Production) = " << globl_gain << "\n"
            << " Balance (Gain - Loss)       = " << globl_balance << "\n"
            << " Balance/Gain, in %          = " << globl_balance / globl_gain * 100. << "\n";

  opensn::mpi_comm.barrier();
}

std::vector<double>
DiscreteOrdinatesSolver::ComputeLeakage(const unsigned int groupset_id,
                                        const uint64_t boundary_id) const
{
  CALI_CXX_MARK_SCOPE("DiscreteOrdinatesSolver::ComputeLeakage");

  // Perform checks
  OpenSnInvalidArgumentIf(groupset_id < 0 or groupset_id >= groupsets_.size(),
                          "Invalid groupset id.");
  OpenSnLogicalErrorIf(not options_.save_angular_flux,
                       "The option `save_angular_flux` must be set to `true` in order "
                       "to compute outgoing currents.");

  const auto& sdm = *discretization_;
  const auto& groupset = groupsets_.at(groupset_id);
  const auto& psi_uk_man = groupset.psi_uk_man_;
  const auto& quadrature = groupset.quadrature;

  const auto num_gs_angles = quadrature->omegas.size();
  const auto num_gs_groups = groupset.groups.size();

  const auto gsi = groupset.groups.front().id;
  const auto gsf = groupset.groups.back().id;

  // Start integration
  std::vector<double> local_leakage(num_gs_groups, 0.0);
  for (const auto& cell : grid_ptr_->local_cells)
  {
    const auto& cell_mapping = sdm.GetCellMapping(cell);
    const auto& fe_values = unit_cell_matrices_[cell.local_id];

    unsigned int f = 0;
    for (const auto& face : cell.faces)
    {
      if (not face.has_neighbor and face.neighbor_id == boundary_id)
      {
        const auto& int_f_shape_i = fe_values.intS_shapeI[f];
        const auto num_face_nodes = cell_mapping.NumFaceNodes(f);
        for (unsigned int fi = 0; fi < num_face_nodes; ++fi)
        {
          const auto i = cell_mapping.MapFaceNode(f, fi);
          for (unsigned int n = 0; n < num_gs_angles; ++n)
          {
            const auto& omega = quadrature->omegas[n];
            const auto& weight = quadrature->weights[n];
            const auto mu = omega.Dot(face.normal);
            if (mu > 0.0)
            {
              for (unsigned int gsg = 0; gsg < num_gs_groups; ++gsg)
              {
                const auto g = gsg + gsi;
                const auto imap = sdm.MapDOFLocal(cell, i, psi_uk_man, n, g);
                const auto psi = psi_new_local_[groupset_id][imap];
                local_leakage[gsg] += weight * mu * psi * int_f_shape_i[i];
              } // for g
            }   // outgoing
          }     // for n
        }       // for face node
      }         // if right bndry
      ++f;
    } // for face
  }   // for cell

  // Communicate to obtain global leakage
  std::vector<double> global_leakage(num_gs_groups, 0.0);
  mpi_comm.all_reduce(
    local_leakage.data(), num_gs_groups, global_leakage.data(), mpi::op::sum<double>());

  return global_leakage;
}

std::map<uint64_t, std::vector<double>>
DiscreteOrdinatesSolver::ComputeLeakage(const std::vector<uint64_t>& boundary_ids) const
{
  CALI_CXX_MARK_SCOPE("DiscreteOrdinatesSolver::ComputeLeakage");

  // Perform checks
  OpenSnLogicalErrorIf(not options_.save_angular_flux,
                       "The option `save_angular_flux` must be set to `true` in order "
                       "to compute outgoing currents.");

  const auto unique_bids = grid_ptr_->GetDomainUniqueBoundaryIDs();
  for (const auto& bid : boundary_ids)
  {
    const auto it = std::find(unique_bids.begin(), unique_bids.end(), bid);
    OpenSnInvalidArgumentIf(it == unique_bids.end(),
                            "Boundary ID " + std::to_string(bid) + "not found on grid.");
  }

  // Initialize local mapping
  std::map<uint64_t, std::vector<double>> local_leakage;
  for (const auto& bid : boundary_ids)
    local_leakage[bid].assign(num_groups_, 0.0);

  // Go through groupsets
  for (unsigned int gs = 0; gs < groupsets_.size(); ++gs)
  {
    const auto& groupset = groupsets_.at(gs);
    const auto& psi_uk_man = groupset.psi_uk_man_;
    const auto& quadrature = groupset.quadrature;

    const auto num_gs_angles = quadrature->omegas.size();
    const auto num_gs_groups = groupset.groups.size();
    const auto first_gs_group = groupset.groups.front().id;

    const auto& psi_gs = psi_new_local_[gs];

    // Loop over cells for integration
    for (const auto& cell : grid_ptr_->local_cells)
    {
      const auto& cell_mapping = discretization_->GetCellMapping(cell);
      const auto& fe_values = unit_cell_matrices_.at(cell.local_id);

      unsigned int f = 0;
      for (const auto& face : cell.faces)
      {
        // If face is on the specified boundary...
        const auto it = std::find(boundary_ids.begin(), boundary_ids.end(), face.neighbor_id);
        if (not face.has_neighbor and it != boundary_ids.end())
        {
          auto& bndry_leakage = local_leakage[face.neighbor_id];
          const auto& int_f_shape_i = fe_values.intS_shapeI[f];
          const auto num_face_nodes = cell_mapping.NumFaceNodes(f);
          for (unsigned int fi = 0; fi < num_face_nodes; ++fi)
          {
            const auto i = cell_mapping.MapFaceNode(f, fi);
            for (unsigned int n = 0; n < num_gs_angles; ++n)
            {
              const auto& omega = quadrature->omegas[n];
              const auto& weight = quadrature->weights[n];
              const auto mu = omega.Dot(face.normal);
              if (mu <= 0.0)
                continue;

              const auto coeff = weight * mu * int_f_shape_i[i];
              for (unsigned int gsg = 0; gsg < num_gs_groups; ++gsg)
              {
                const auto g = first_gs_group + gsg;
                const auto imap = discretization_->MapDOFLocal(cell, i, psi_uk_man, n, gsg);
                bndry_leakage[g] += coeff * psi_gs[imap];
              } // for groupset group gsg
            }   // for angle n
          }     // for face index fi
        }       // if face on desired boundary
        ++f;
      } // for face
    }   // for cell
  }     // for groupset gs

  // Serialize the data
  std::vector<double> local_data;
  for (const auto& [bid, bndry_leakage] : local_leakage)
    for (const auto& val : bndry_leakage)
      local_data.emplace_back(val);

  // Communicate the data
  std::vector<double> global_data(local_data.size());
  mpi_comm.all_reduce(
    local_data.data(), local_data.size(), global_data.data(), mpi::op::sum<double>());

  // Unpack the data
  std::map<uint64_t, std::vector<double>> global_leakage;
  for (unsigned int b = 0; b < boundary_ids.size(); ++b)
    for (unsigned int g = 0; g < num_groups_; ++g)
      global_leakage[boundary_ids[b]].push_back(global_data[b * num_groups_ + g]);
  return global_leakage;
}

void
DiscreteOrdinatesSolver::InitializeSweepDataStructures()
{
  CALI_CXX_MARK_SCOPE("DiscreteOrdinatesSolver::InitializeSweepDataStructures");

  log.Log() << program_timer.GetTimeString() << " Initializing sweep datastructures.\n";

  // Define sweep ordering groups
  quadrature_unq_so_grouping_map_.clear();
  std::map<std::shared_ptr<AngularQuadrature>, bool> quadrature_allow_cycles_map_;
  for (auto& groupset : groupsets_)
  {
    if (quadrature_unq_so_grouping_map_.count(groupset.quadrature) == 0)
      quadrature_unq_so_grouping_map_[groupset.quadrature] = AssociateSOsAndDirections(
        *grid_ptr_, *groupset.quadrature, groupset.angleagg_method, options_.geometry_type);

    if (quadrature_allow_cycles_map_.count(groupset.quadrature) == 0)
      quadrature_allow_cycles_map_[groupset.quadrature] = groupset.allow_cycles;
  }

  // Build sweep orderings
  quadrature_spds_map_.clear();
  for (const auto& [quadrature, info] : quadrature_unq_so_grouping_map_)
  {
    const auto& unique_so_groupings = info.first;

    for (const auto& so_grouping : unique_so_groupings)
    {
      if (so_grouping.empty())
        continue;

      const size_t master_dir_id = so_grouping.front();
      const auto& omega = quadrature->omegas[master_dir_id];

      bool verbose = false;
      if (not verbose_sweep_angles_.empty())
        for (const size_t dir_id : verbose_sweep_angles_)
          if (VectorListHas(so_grouping, dir_id))
          {
            verbose = true;
            break;
          }

      if (sweep_type_ == "AAH")
      {
        const auto new_swp_order = std::make_shared<SPDS_AdamsAdamsHawkins>(
          omega, *this->grid_ptr_, quadrature_allow_cycles_map_[quadrature], verbose);
        quadrature_spds_map_[quadrature].push_back(new_swp_order);
      }
      else if (sweep_type_ == "CBC")
      {
        const auto new_swp_order = std::make_shared<CBC_SPDS>(
          omega, *this->grid_ptr_, quadrature_allow_cycles_map_[quadrature], verbose);
        quadrature_spds_map_[quadrature].push_back(new_swp_order);
      }
      else
        OpenSnInvalidArgument("Unsupported sweeptype \"" + sweep_type_ + "\"");
    }
  } // quadrature info-pack

  // Build FLUDS templates
  quadrature_fluds_commondata_map_.clear();
  for (const auto& [quadrature, spds_list] : quadrature_spds_map_)
  {
    for (const auto& spds : spds_list)
    {
      if (sweep_type_ == "AAH")
      {
        quadrature_fluds_commondata_map_[quadrature].push_back(
          std::make_unique<AAH_FLUDSCommonData>(
            grid_nodal_mappings_, *spds, *grid_face_histogram_));
      }
      else if (sweep_type_ == "CBC")
      {
        quadrature_fluds_commondata_map_[quadrature].push_back(
          std::make_unique<CBC_FLUDSCommonData>(*spds, grid_nodal_mappings_));
      }
      else
        OpenSnInvalidArgument("Unsupported sweeptype \"" + sweep_type_ + "\"");
    }
  } // for quadrature spds-list pair

  log.Log() << program_timer.GetTimeString() << " Done initializing sweep datastructures.\n";
}

std::pair<UniqueSOGroupings, DirIDToSOMap>
DiscreteOrdinatesSolver::AssociateSOsAndDirections(const MeshContinuum& grid,
                                                   const AngularQuadrature& quadrature,
                                                   const AngleAggregationType agg_type,
                                                   const GeometryType lbs_geo_type)
{
  CALI_CXX_MARK_SCOPE("DiscreteOrdinatesSolver::AssociateSOsAndDirections");

  const std::string fname = __FUNCTION__;

  // Checks
  if (quadrature.omegas.empty())
    throw std::logic_error(fname + ": Quadrature with no omegas cannot be used.");
  if (quadrature.weights.empty())
    throw std::logic_error(fname + ": Quadrature with no weights cannot be used.");

  // Build groupings
  UniqueSOGroupings unq_so_grps;
  switch (agg_type)
  {
    // Single
    // The easiest aggregation type. Every direction
    // either has/is assumed to have a unique sweep
    // ordering. Hence there is only group holding ALL
    // the direction indices.
    case AngleAggregationType::SINGLE:
    {
      const size_t num_dirs = quadrature.omegas.size();
      for (size_t n = 0; n < num_dirs; ++n)
        unq_so_grps.push_back({n});
      break;
    } // case agg_type SINGLE

      // Polar
      // The following conditions allow for polar
      // angle aggregation.
    case AngleAggregationType::POLAR:
    {
      // Check geometry types
      if (not(grid.Type() == ORTHOGONAL or grid.Dimension() == 2 or grid.Extruded()))
        throw std::logic_error(
          fname + ": The simulation is using polar angle aggregation for which only certain "
                  "geometry types are supported, i.e., ORTHOGONAL, 2D or 3D EXTRUDED.");

      // Check quadrature type
      const auto quad_type = quadrature.type;
      if (quad_type != AngularQuadratureType::ProductQuadrature)
        throw std::logic_error(fname + ": The simulation is using polar angle aggregation for "
                                       "which only Product-type quadratures are supported.");

      // Process Product Quadrature
      try
      {
        const auto& product_quad = dynamic_cast<const ProductQuadrature&>(quadrature);

        const auto num_azi = product_quad.azimu_ang.size();
        const auto num_pol = product_quad.polar_ang.size();

        // Make two separate list of polar angles
        // One upward-pointing and one downward
        std::vector<size_t> upward_polar_ids;
        std::vector<size_t> dnward_polar_ids;
        for (size_t p = 0; p < num_pol; ++p)
          if (product_quad.polar_ang[p] > M_PI_2)
            upward_polar_ids.push_back(p);
          else
            dnward_polar_ids.push_back(p);

        // Define lambda working for both upward and dnward polar-ids
        /**Lambda to convert indices and push it onto unq_so_grps.*/
        auto MapPolarAndAzimuthalIDs =
          [&product_quad, &unq_so_grps](const DirIDs& polar_ids, const size_t azimuthal_id)
        {
          DirIDs dir_ids;
          dir_ids.reserve(polar_ids.size());
          for (const size_t p : polar_ids)
            dir_ids.push_back(product_quad.GetAngleNum(p, azimuthal_id));
          unq_so_grps.push_back(std::move(dir_ids));
        };

        // Stack id's for all azimuthal angles
        for (size_t a = 0; a < num_azi; ++a)
        {
          if (not upward_polar_ids.empty())
            MapPolarAndAzimuthalIDs(upward_polar_ids, a);
          if (not dnward_polar_ids.empty())
            MapPolarAndAzimuthalIDs(dnward_polar_ids, a);
        } // for azi-id a

      } // try product quadrature
      catch (const std::bad_cast& bc)
      {
        throw std::runtime_error(
          fname + ": Casting the angular quadrature to the product quadrature base, failed.");
      }

      break;
    } // case agg_type POLAR

      // Azimuthal
    case AngleAggregationType::AZIMUTHAL:
    {
      // Check geometry types
      if (not(lbs_geo_type == GeometryType::ONED_SPHERICAL or
              lbs_geo_type == GeometryType::TWOD_CYLINDRICAL))
        throw std::logic_error(
          fname + ": The simulation is using azimuthal angle aggregation for which only "
                  "ONED_SPHERICAL or TWOD_CYLINDRICAL derived geometry types are supported.");

      // Check quadrature type
      const auto quad_type = quadrature.type;
      if (quad_type != AngularQuadratureType::ProductQuadrature)
        throw std::logic_error(fname + ": The simulation is using azimuthal angle aggregation for "
                                       "which only Product-type quadratures are supported.");

      // Process Product Quadrature
      try
      {
        const auto& product_quad = dynamic_cast<const ProductQuadrature&>(quadrature);

        for (const auto& dir_set : product_quad.GetDirectionMap())
        {
          std::vector<unsigned int> group1;
          std::vector<unsigned int> group2;
          for (const auto& dir_id : dir_set.second)
            if (quadrature.abscissae[dir_id].phi > M_PI_2)
              group1.push_back(dir_id);
            else
              group2.push_back(dir_id);

          DirIDs group1_ids(group1.begin(), group1.end());
          DirIDs group2_ids(group2.begin(), group2.end());

          unq_so_grps.push_back(std::move(group1_ids));
          unq_so_grps.push_back(std::move(group2_ids));
        }
      } // try product quadrature
      catch (const std::bad_cast& bc)
      {
        throw std::runtime_error(
          fname + ": Casting the angular quadrature to the product quadrature base, failed.");
      }

      break;
    }
    default:
      throw std::invalid_argument(fname + ": Called with UNDEFINED angle "
                                          "aggregation type.");
  } // switch angle aggregation type

  // Map directions to sweep orderings
  DirIDToSOMap dir_id_to_so_map;
  {
    size_t so_grouping_id = 0;
    for (const auto& so_grouping : unq_so_grps)
    {
      for (const size_t dir_id : so_grouping)
        dir_id_to_so_map[dir_id] = so_grouping_id;

      ++so_grouping_id;
    } // for so_grouping
  }   // map scope

  return {unq_so_grps, dir_id_to_so_map};
}

void
DiscreteOrdinatesSolver::InitFluxDataStructures(LBSGroupset& groupset)
{
  CALI_CXX_MARK_SCOPE("DiscreteOrdinatesSolver::InitFluxDataStructures");

  const auto& quadrature_sweep_info = quadrature_unq_so_grouping_map_[groupset.quadrature];

  const auto& unique_so_groupings = quadrature_sweep_info.first;
  const auto& dir_id_to_so_map = quadrature_sweep_info.second;

  const size_t gs_num_grps = groupset.groups.size();
  const size_t gs_num_ss = groupset.grp_subset_infos.size();

  // Passing the sweep boundaries
  //                                            to the angle aggregation
  groupset.angle_agg = std::make_shared<AngleAggregation>(
    sweep_boundaries_, num_groups_, gs_num_ss, groupset.quadrature, grid_ptr_);

  AngleSetGroup angle_set_group;
  size_t angle_set_id = 0;
  for (const auto& so_grouping : unique_so_groupings)
  {
    const size_t master_dir_id = so_grouping.front();
    const size_t so_id = dir_id_to_so_map.at(master_dir_id);

    const auto& sweep_ordering = quadrature_spds_map_[groupset.quadrature][so_id];
    const auto& fluds_common_data = *quadrature_fluds_commondata_map_[groupset.quadrature][so_id];

    // Compute direction subsets
    const auto dir_subsets = MakeSubSets(so_grouping.size(), groupset.master_num_ang_subsets);

    for (size_t gs_ss = 0; gs_ss < gs_num_ss; ++gs_ss)
    {
      const size_t gs_ss_size = groupset.grp_subset_infos[gs_ss].ss_size;
      for (const auto& dir_ss_info : dir_subsets)
      {
        const auto& dir_ss_begin = dir_ss_info.ss_begin;
        const auto& dir_ss_end = dir_ss_info.ss_end;
        const auto& dir_ss_size = dir_ss_info.ss_size;

        std::vector<size_t> angle_indices(dir_ss_size, 0);
        {
          size_t k = 0;
          for (size_t n = dir_ss_begin; n <= dir_ss_end; ++n)
            angle_indices[k++] = so_grouping[n];
        }

        if (sweep_type_ == "AAH")
        {
          std::shared_ptr<FLUDS> fluds = std::make_shared<AAH_FLUDS>(
            gs_ss_size,
            angle_indices.size(),
            dynamic_cast<const AAH_FLUDSCommonData&>(fluds_common_data));

          auto angle_set = std::make_shared<AAH_AngleSet>(angle_set_id++,
                                                          gs_ss_size,
                                                          gs_ss,
                                                          *sweep_ordering,
                                                          fluds,
                                                          angle_indices,
                                                          sweep_boundaries_,
                                                          options_.max_mpi_message_size,
                                                          *grid_local_comm_set_);

          angle_set_group.AngleSets().push_back(angle_set);
        }
        else if (sweep_type_ == "CBC")
        {
          OpenSnLogicalErrorIf(not options_.save_angular_flux,
                               "When using sweep_type \"CBC\" then "
                               "\"save_angular_flux\" must be true.");
          std::shared_ptr<FLUDS> fluds =
            std::make_shared<CBC_FLUDS>(gs_ss_size,
                                        angle_indices.size(),
                                        dynamic_cast<const CBC_FLUDSCommonData&>(fluds_common_data),
                                        psi_new_local_[groupset.id],
                                        groupset.psi_uk_man_,
                                        *discretization_);

          auto angle_set = std::make_shared<CBC_AngleSet>(angle_set_id++,
                                                          gs_ss_size,
                                                          *sweep_ordering,
                                                          fluds,
                                                          angle_indices,
                                                          sweep_boundaries_,
                                                          gs_ss,
                                                          *grid_local_comm_set_);

          angle_set_group.AngleSets().push_back(angle_set);
        }
        else
          OpenSnInvalidArgument("Unsupported sweeptype \"" + sweep_type_ + "\"");
      } // for an_ss
    }   // for gs_ss
  }     // for so_grouping

  groupset.angle_agg->angle_set_groups.push_back(std::move(angle_set_group));

  if (options_.verbose_inner_iterations)
    log.Log() << program_timer.GetTimeString() << " Initialized angle aggregation.";

  opensn::mpi_comm.barrier();
}

std::shared_ptr<SweepChunk>
DiscreteOrdinatesSolver::SetSweepChunk(LBSGroupset& groupset)
{
  CALI_CXX_MARK_SCOPE("DiscreteOrdinatesSolver::SetSweepChunk");

  if (sweep_type_ == "AAH")
  {
    auto sweep_chunk = std::make_shared<AahSweepChunk>(*grid_ptr_,
                                                       *discretization_,
                                                       unit_cell_matrices_,
                                                       cell_transport_views_,
                                                       densities_local_,
                                                       phi_new_local_,
                                                       psi_new_local_[groupset.id],
                                                       q_moments_local_,
                                                       groupset,
                                                       matid_to_xs_map_,
                                                       num_moments_,
                                                       max_cell_dof_count_);

    return sweep_chunk;
  }
  else if (sweep_type_ == "CBC")
  {
    auto sweep_chunk = std::make_shared<CbcSweepChunk>(phi_new_local_,
                                                       psi_new_local_[groupset.id],
                                                       *grid_ptr_,
                                                       *discretization_,
                                                       unit_cell_matrices_,
                                                       cell_transport_views_,
                                                       densities_local_,
                                                       q_moments_local_,
                                                       groupset,
                                                       matid_to_xs_map_,
                                                       num_moments_,
                                                       max_cell_dof_count_);

    return sweep_chunk;
  }
  else
    OpenSnLogicalError("Unsupported sweep_type_ \"" + sweep_type_ + "\"");
}

} // namespace opensn<|MERGE_RESOLUTION|>--- conflicted
+++ resolved
@@ -229,11 +229,7 @@
   {
     auto& transport_view = cell_transport_views_[cell.local_id];
 
-<<<<<<< HEAD
-    for (int i = 0; i < cell.vertex_ids.size(); i++)
-=======
-    for (int i = 0; i < cell.vertex_ids_.size(); ++i)
->>>>>>> 911260de
+    for (int i = 0; i < cell.vertex_ids.size(); ++i)
     {
       for (int m = 0; m < num_moments_; ++m)
       {
@@ -292,11 +288,7 @@
   {
     auto& transport_view = cell_transport_views_[cell.local_id];
 
-<<<<<<< HEAD
-    for (int i = 0; i < cell.vertex_ids.size(); i++)
-=======
-    for (int i = 0; i < cell.vertex_ids_.size(); ++i)
->>>>>>> 911260de
+    for (int i = 0; i < cell.vertex_ids.size(); ++i)
     {
       for (int m = 0; m < num_moments_; ++m)
       {
@@ -362,11 +354,7 @@
   {
     auto& transport_view = cell_transport_views_[cell.local_id];
 
-<<<<<<< HEAD
-    for (int i = 0; i < cell.vertex_ids.size(); i++)
-=======
-    for (int i = 0; i < cell.vertex_ids_.size(); ++i)
->>>>>>> 911260de
+    for (int i = 0; i < cell.vertex_ids.size(); ++i)
     {
       for (int m = 0; m < num_moments_; ++m)
       {
@@ -420,11 +408,7 @@
     {
       auto& transport_view = cell_transport_views_[cell.local_id];
 
-<<<<<<< HEAD
-      for (int i = 0; i < cell.vertex_ids.size(); i++)
-=======
-      for (int i = 0; i < cell.vertex_ids_.size(); ++i)
->>>>>>> 911260de
+      for (int i = 0; i < cell.vertex_ids.size(); ++i)
       {
         for (int m = 0; m < num_moments_; ++m)
         {
@@ -487,11 +471,7 @@
     {
       auto& transport_view = cell_transport_views_[cell.local_id];
 
-<<<<<<< HEAD
-      for (int i = 0; i < cell.vertex_ids.size(); i++)
-=======
-      for (int i = 0; i < cell.vertex_ids_.size(); ++i)
->>>>>>> 911260de
+      for (int i = 0; i < cell.vertex_ids.size(); ++i)
       {
         for (int m = 0; m < num_moments_; ++m)
         {
